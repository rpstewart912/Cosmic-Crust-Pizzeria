--- conflicted
+++ resolved
@@ -1,34 +1,30 @@
-<!DOCTYPE html>
-<html>
-<head>
-  <title>Cosmic Crust Pizzeria</title>
-  <link rel="stylesheet" href="style.css">
-</head>
-<body>
-  <div class="container">
-    <img src="https://github.com/rpstewart912/Cosmic-Crust-Pizzeria/blob/5b9ec79fa6f248243b61a3be179ef843c48246f7/test.jpg?raw=true" alt="Cosmic Crust Pizzeriat Logo" class="logo">
-    <h1>Cosmic Crust Pizzeria</h1>
-    <p>Welcome to Cosmic Crust Pizzeria, the online ordering system for our intergalactic pizza restaurant!</p>
-
-    <h2>Our Mission</h2>
-    <p>To deliver delicious, out-of-this-world pizza experiences to our customers across the galaxy.</p>
-
-    <h2>Our Team</h2>
-    <ul>
-      <li>Jeffrey Schumacher</li>
-      <li>Robert Stewart</li>
-<<<<<<< HEAD
-      <li>Jeffrey Schumacher</li>
-=======
->>>>>>> 3dc54983
-      <li>Mykael Thompson</li>
-      <li>Brittany Turner</li>
-    </ul>
-
-    <h2>Our Objective</h2>
-    <p>To provide a user-friendly online platform for our customers to easily browse our menu, customize their pizzas with a wide range of toppings, and securely place orders for pickup or delivery.</p>
-
-    <p>Stay tuned for more updates as we launch our online ordering system soon!</p>
-  </div>
-</body>
-</html>
+<!DOCTYPE html>
+<html>
+<head>
+  <title>Cosmic Crust Pizzeria</title>
+  <link rel="stylesheet" href="style.css">
+</head>
+<body>
+  <div class="container">
+    <img src="https://github.com/rpstewart912/Cosmic-Crust-Pizzeria/blob/5b9ec79fa6f248243b61a3be179ef843c48246f7/test.jpg?raw=true" alt="Cosmic Crust Pizzeriat Logo" class="logo">
+    <h1>Cosmic Crust Pizzeria</h1>
+    <p>Welcome to Cosmic Crust Pizzeria, the online ordering system for our intergalactic pizza restaurant!</p>
+
+    <h2>Our Mission</h2>
+    <p>To deliver delicious, out-of-this-world pizza experiences to our customers across the galaxy.</p>
+
+    <h2>Our Team</h2>
+    <ul>
+      <li>Jeffrey Schumacher</li>
+      <li>Robert Stewart</li>
+      <li>Mykael Thompson</li>
+      <li>Brittany Turner</li>
+    </ul>
+
+    <h2>Our Objective</h2>
+    <p>To provide a user-friendly online platform for our customers to easily browse our menu, customize their pizzas with a wide range of toppings, and securely place orders for pickup or delivery.</p>
+
+    <p>Stay tuned for more updates as we launch our online ordering system soon!</p>
+  </div>
+</body>
+</html>